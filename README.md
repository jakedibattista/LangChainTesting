--- conflicted
+++ resolved
@@ -1,4 +1,3 @@
-<<<<<<< HEAD
 # Document Search Engine
 
 A semantic search application built with LangChain, Supabase (PostgreSQL/pgvector), and Streamlit.
@@ -96,108 +95,3 @@
 MIT
 
 Built with ❤️ using LangChain, Streamlit, and Supabase
-=======
-# Document Search Engine
-
-A semantic search application built with LangChain, Supabase (PostgreSQL/pgvector), and Streamlit.
-
-## Features
-
-* 📄 Upload and process PDF and text documents
-* 🔍 Perform semantic search across documents using embeddings
-* 📊 View search results with relevance scores and metadata
-* 🗑️ Manage documents with batch delete functionality
-
-## Tech Stack
-
-* **Frontend**: Streamlit
-* **Backend**: Python, LangChain
-* **Database**: Supabase (PostgreSQL with pgvector)
-* **Embeddings**: HuggingFace (all-MiniLM-L6-v2)
-
-## Prerequisites
-
-* Python 3.8+
-* Supabase account
-* pip (Python package manager)
-
-## Installation
-
-1. Clone the repository:
-
-```bash
-git clone https://github.com/yourusername/document-search-engine.git
-cd document-search-engine
-```
-
-2. Create a virtual environment and activate it:
-
-```bash
-python -m venv venv
-source venv/bin/activate  # On Windows: venv\Scripts\activate
-```
-
-3. Install dependencies:
-
-```bash
-pip install -r requirements.txt
-```
-
-4. Set up Supabase:
-   * Create a new Supabase project
-   * Enable pgvector extension in the SQL editor:
-   ```sql
-   CREATE EXTENSION IF NOT EXISTS vector;
-   ```
-
-5. Configure environment variables:
-   Create a `.env` file:
-   ```env
-   DATABASE_URL="your-supabase-postgres-connection-string"
-   SUPABASE_URL="your-supabase-project-url"
-   SUPABASE_KEY="your-supabase-anon-key"
-   ```
-
-   Or create `.streamlit/secrets.toml`:
-   ```toml
-   [postgres]
-   database_url = "your-supabase-postgres-connection-string"
-
-   [supabase]
-   url = "your-supabase-project-url"
-   key = "your-supabase-anon-key"
-   ```
-
-## Usage
-
-1. Start the Streamlit app:
-
-```bash
-streamlit run app.py
-```
-
-2. Open your browser and navigate to: http://localhost:8501
-
-3. Upload documents using the file uploader
-4. Use the sidebar to manage documents
-5. Enter search queries to find relevant content
-6. View results with relevance scores and metadata
-
-## Project Structure
-
-* `app.py`: Main Streamlit application
-* `knowledge_base.py`: Core document processing and search functionality
-* `manage_db.py`: Database management utilities
-
-## License
-
-MIT
-
-Built with ❤️ using LangChain, Streamlit, and Supabase
-
-
-## License
-[MIT](https://choosealicense.com/licenses/mit/)
-
-Built with ❤️ using LangChain and Streamlit
->>>>>>> a37e3429
